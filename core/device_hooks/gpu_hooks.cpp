<<<<<<< HEAD
=======
/*******************************<GINKGO LICENSE>******************************
Copyright 2017-2018

Karlsruhe Institute of Technology
Universitat Jaume I
University of Tennessee

Redistribution and use in source and binary forms, with or without modification,
are permitted provided that the following conditions are met:

1. Redistributions of source code must retain the above copyright notice,
   this list of conditions and the following disclaimer.

2. Redistributions in binary form must reproduce the above copyright notice,
   this list of conditions and the following disclaimer in the documentation
   and/or other materials provided with the distribution.

3. Neither the name of the copyright holder nor the names of its contributors
   may be used to endorse or promote products derived from this software
   without specific prior written permission.

THIS SOFTWARE IS PROVIDED BY THE COPYRIGHT HOLDERS AND CONTRIBUTORS "AS IS" AND
ANY EXPRESS OR IMPLIED WARRANTIES, INCLUDING, BUT NOT LIMITED TO, THE IMPLIED
WARRANTIES OF MERCHANTABILITY AND FITNESS FOR A PARTICULAR PURPOSE ARE
DISCLAIMED. IN NO EVENT SHALL THE COPYRIGHT HOLDER OR CONTRIBUTORS BE LIABLE FOR
ANY DIRECT, INDIRECT, INCIDENTAL, SPECIAL, EXEMPLARY, OR CONSEQUENTIAL DAMAGES
(INCLUDING, BUT NOT LIMITED TO, PROCUREMENT OF SUBSTITUTE GOODS OR SERVICES;
LOSS OF USE, DATA, OR PROFITS; OR BUSINESS INTERRUPTION) HOWEVER CAUSED AND ON
ANY THEORY OF LIABILITY, WHETHER IN CONTRACT, STRICT LIABILITY, OR TORT
(INCLUDING NEGLIGENCE OR OTHERWISE) ARISING IN ANY WAY OUT OF THE USE OF THIS
SOFTWARE, EVEN IF ADVISED OF THE POSSIBILITY OF SUCH DAMAGE.
******************************<GINKGO LICENSE>*******************************/

>>>>>>> 14f4efcf
#include "core/base/exception_helpers.hpp"
#include "core/base/executor.hpp"


namespace gko {


void CpuExecutor::raw_copy_to(const GpuExecutor *, size_type num_bytes,
                              const void *src_ptr, void *dest_ptr) const
    NOT_COMPILED(gpu);


void GpuExecutor::free(void *ptr) const noexcept
{
    // Free must never fail, as it can be called in destructors.
    // If the nvidia module was not compiled, the library couldn't have
    // allocated the memory, so there is no need to deallocate it.
}


void *GpuExecutor::raw_alloc(size_type num_bytes) const NOT_COMPILED(nvidia);


void GpuExecutor::raw_copy_to(const CpuExecutor *, size_type num_bytes,
                              const void *src_ptr, void *dest_ptr) const
    NOT_COMPILED(gpu);


void GpuExecutor::raw_copy_to(const GpuExecutor *, size_type num_bytes,
                              const void *src_ptr, void *dest_ptr) const
    NOT_COMPILED(gpu);


<<<<<<< HEAD
=======
void GpuExecutor::synchronize() const NOT_COMPILED(gpu);


std::string CudaError::get_error(int64)
{
    return "ginkgo CUDA module is not compiled";
}

int GpuExecutor::get_num_devices() { return 0; }


>>>>>>> 14f4efcf
}  // namespace gko


#define GKO_HOOK_MODULE gpu
#include "core/device_hooks/common_kernels.inc.cpp"
#undef GKO_HOOK_MODULE<|MERGE_RESOLUTION|>--- conflicted
+++ resolved
@@ -1,5 +1,3 @@
-<<<<<<< HEAD
-=======
 /*******************************<GINKGO LICENSE>******************************
 Copyright 2017-2018
 
@@ -33,7 +31,6 @@
 SOFTWARE, EVEN IF ADVISED OF THE POSSIBILITY OF SUCH DAMAGE.
 ******************************<GINKGO LICENSE>*******************************/
 
->>>>>>> 14f4efcf
 #include "core/base/exception_helpers.hpp"
 #include "core/base/executor.hpp"
 
@@ -67,8 +64,6 @@
     NOT_COMPILED(gpu);
 
 
-<<<<<<< HEAD
-=======
 void GpuExecutor::synchronize() const NOT_COMPILED(gpu);
 
 
@@ -80,7 +75,6 @@
 int GpuExecutor::get_num_devices() { return 0; }
 
 
->>>>>>> 14f4efcf
 }  // namespace gko
 
 
