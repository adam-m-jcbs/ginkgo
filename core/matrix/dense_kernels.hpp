/*******************************<GINKGO LICENSE>******************************
Copyright 2017-2018

Karlsruhe Institute of Technology
Universitat Jaume I
University of Tennessee

Redistribution and use in source and binary forms, with or without modification,
are permitted provided that the following conditions are met:

1. Redistributions of source code must retain the above copyright notice,
   this list of conditions and the following disclaimer.

2. Redistributions in binary form must reproduce the above copyright notice,
   this list of conditions and the following disclaimer in the documentation
   and/or other materials provided with the distribution.

3. Neither the name of the copyright holder nor the names of its contributors
   may be used to endorse or promote products derived from this software
   without specific prior written permission.

THIS SOFTWARE IS PROVIDED BY THE COPYRIGHT HOLDERS AND CONTRIBUTORS "AS IS" AND
ANY EXPRESS OR IMPLIED WARRANTIES, INCLUDING, BUT NOT LIMITED TO, THE IMPLIED
WARRANTIES OF MERCHANTABILITY AND FITNESS FOR A PARTICULAR PURPOSE ARE
DISCLAIMED. IN NO EVENT SHALL THE COPYRIGHT HOLDER OR CONTRIBUTORS BE LIABLE FOR
ANY DIRECT, INDIRECT, INCIDENTAL, SPECIAL, EXEMPLARY, OR CONSEQUENTIAL DAMAGES
(INCLUDING, BUT NOT LIMITED TO, PROCUREMENT OF SUBSTITUTE GOODS OR SERVICES;
LOSS OF USE, DATA, OR PROFITS; OR BUSINESS INTERRUPTION) HOWEVER CAUSED AND ON
ANY THEORY OF LIABILITY, WHETHER IN CONTRACT, STRICT LIABILITY, OR TORT
(INCLUDING NEGLIGENCE OR OTHERWISE) ARISING IN ANY WAY OUT OF THE USE OF THIS
SOFTWARE, EVEN IF ADVISED OF THE POSSIBILITY OF SUCH DAMAGE.
******************************<GINKGO LICENSE>*******************************/

#ifndef GKO_CORE_MATRIX_DENSE_KERNELS_HPP_
#define GKO_CORE_MATRIX_DENSE_KERNELS_HPP_


#include "core/base/types.hpp"
#include "core/matrix/dense.hpp"


namespace gko {
namespace kernels {


#define GKO_DECLARE_DENSE_SIMPLE_APPLY_KERNEL(_type)               \
    void simple_apply(std::shared_ptr<const DefaultExecutor> exec, \
                      const matrix::Dense<_type> *a,               \
                      const matrix::Dense<_type> *b, matrix::Dense<_type> *c)

#define GKO_DECLARE_DENSE_APPLY_KERNEL(_type)                                \
    void apply(std::shared_ptr<const DefaultExecutor> exec,                  \
               const matrix::Dense<_type> *alpha,                            \
               const matrix::Dense<_type> *a, const matrix::Dense<_type> *b, \
               const matrix::Dense<_type> *beta, matrix::Dense<_type> *c)

#define GKO_DECLARE_DENSE_SCALE_KERNEL(_type)               \
    void scale(std::shared_ptr<const DefaultExecutor> exec, \
               const matrix::Dense<_type> *alpha, matrix::Dense<_type> *x)

#define GKO_DECLARE_DENSE_ADD_SCALED_KERNEL(_type)               \
    void add_scaled(std::shared_ptr<const DefaultExecutor> exec, \
                    const matrix::Dense<_type> *alpha,           \
                    const matrix::Dense<_type> *x, matrix::Dense<_type> *y)

#define GKO_DECLARE_DENSE_COMPUTE_DOT_KERNEL(_type)               \
    void compute_dot(std::shared_ptr<const DefaultExecutor> exec, \
                     const matrix::Dense<_type> *x,               \
                     const matrix::Dense<_type> *y,               \
                     matrix::Dense<_type> *result)

#define GKO_DECLARE_DENSE_CONVERT_TO_COO_KERNEL(_type, _prec)        \
    void convert_to_coo(std::shared_ptr<const DefaultExecutor> exec, \
                        matrix::Coo<_type, _prec> *other,            \
                        const matrix::Dense<_type> *source)

#define GKO_DECLARE_DENSE_CONVERT_TO_CSR_KERNEL(_type, _prec)        \
    void convert_to_csr(std::shared_ptr<const DefaultExecutor> exec, \
                        matrix::Csr<_type, _prec> *other,            \
                        const matrix::Dense<_type> *source)

#define GKO_DECLARE_DENSE_MOVE_TO_CSR_KERNEL(_type, _prec)        \
    void move_to_csr(std::shared_ptr<const DefaultExecutor> exec, \
                     matrix::Csr<_type, _prec> *other,            \
                     const matrix::Dense<_type> *source)

#define GKO_DECLARE_DENSE_CONVERT_TO_ELL_KERNEL(_type, _prec)        \
    void convert_to_ell(std::shared_ptr<const DefaultExecutor> exec, \
                        matrix::Ell<_type, _prec> *other,            \
                        const matrix::Dense<_type> *source)

#define GKO_DECLARE_DENSE_MOVE_TO_ELL_KERNEL(_type, _prec)        \
    void move_to_ell(std::shared_ptr<const DefaultExecutor> exec, \
                     matrix::Ell<_type, _prec> *other,            \
                     const matrix::Dense<_type> *source)

<<<<<<< HEAD
#define GKO_DECLARE_DENSE_CONVERT_TO_SELLP_KERNEL(_type, _prec)        \
    void convert_to_sellp(std::shared_ptr<const DefaultExecutor> exec, \
                          matrix::Sellp<_type, _prec> *other,          \
                          const matrix::Dense<_type> *source)

#define GKO_DECLARE_DENSE_MOVE_TO_SELLP_KERNEL(_type, _prec)        \
    void move_to_sellp(std::shared_ptr<const DefaultExecutor> exec, \
                       matrix::Sellp<_type, _prec> *other,          \
                       const matrix::Dense<_type> *source)
=======
#define GKO_DECLARE_DENSE_CONVERT_TO_HYBRID_KERNEL(_type, _prec)        \
    void convert_to_hybrid(std::shared_ptr<const DefaultExecutor> exec, \
                           matrix::Hybrid<_type, _prec> *other,         \
                           const matrix::Dense<_type> *source)

#define GKO_DECLARE_DENSE_MOVE_TO_HYBRID_KERNEL(_type, _prec)        \
    void move_to_hybrid(std::shared_ptr<const DefaultExecutor> exec, \
                        matrix::Hybrid<_type, _prec> *other,         \
                        const matrix::Dense<_type> *source)
>>>>>>> 1b97f9a2

#define GKO_DECLARE_DENSE_COUNT_NONZEROS_KERNEL(_type)               \
    void count_nonzeros(std::shared_ptr<const DefaultExecutor> exec, \
                        const matrix::Dense<_type> *source, size_type *result)

#define GKO_DECLARE_DENSE_CALCULATE_MAX_NNZ_PER_ROW_KERNEL(_type) \
    void calculate_max_nnz_per_row(                               \
        std::shared_ptr<const DefaultExecutor> exec,              \
        const matrix::Dense<_type> *source, size_type *result)

<<<<<<< HEAD
#define GKO_DECLARE_DENSE_CALCULATE_TOTAL_COLS_KERNEL(_type)               \
    void calculate_total_cols(std::shared_ptr<const DefaultExecutor> exec, \
                              const matrix::Dense<_type> *source,          \
                              size_type *result, size_type stride_factor)
=======
#define GKO_DECLARE_DENSE_CALCULATE_NONZEROS_PER_ROW_KERNEL(_type) \
    void calculate_nonzeros_per_row(                               \
        std::shared_ptr<const DefaultExecutor> exec,               \
        const matrix::Dense<_type> *source, Array<size_type> *result)
>>>>>>> 1b97f9a2

#define GKO_DECLARE_TRANSPOSE_KERNEL(_type)                     \
    void transpose(std::shared_ptr<const DefaultExecutor> exec, \
                   matrix::Dense<_type> *trans,                 \
                   const matrix::Dense<_type> *orig)

#define GKO_DECLARE_CONJ_TRANSPOSE_KERNEL(_type)                     \
    void conj_transpose(std::shared_ptr<const DefaultExecutor> exec, \
                        matrix::Dense<_type> *trans,                 \
                        const matrix::Dense<_type> *orig)

<<<<<<< HEAD
#define DECLARE_ALL_AS_TEMPLATES                                        \
    template <typename ValueType>                                       \
    GKO_DECLARE_DENSE_SIMPLE_APPLY_KERNEL(ValueType);                   \
    template <typename ValueType>                                       \
    GKO_DECLARE_DENSE_APPLY_KERNEL(ValueType);                          \
    template <typename ValueType>                                       \
    GKO_DECLARE_DENSE_SCALE_KERNEL(ValueType);                          \
    template <typename ValueType>                                       \
    GKO_DECLARE_DENSE_ADD_SCALED_KERNEL(ValueType);                     \
    template <typename ValueType>                                       \
    GKO_DECLARE_DENSE_COMPUTE_DOT_KERNEL(ValueType);                    \
    template <typename ValueType, typename IndexType>                   \
    GKO_DECLARE_DENSE_CONVERT_TO_COO_KERNEL(ValueType, IndexType);      \
    template <typename ValueType, typename IndexType>                   \
    GKO_DECLARE_DENSE_CONVERT_TO_CSR_KERNEL(ValueType, IndexType);      \
    template <typename ValueType, typename IndexType>                   \
    GKO_DECLARE_DENSE_MOVE_TO_CSR_KERNEL(ValueType, IndexType);         \
    template <typename ValueType, typename IndexType>                   \
    GKO_DECLARE_DENSE_CONVERT_TO_ELL_KERNEL(ValueType, IndexType);      \
    template <typename ValueType, typename IndexType>                   \
    GKO_DECLARE_DENSE_MOVE_TO_ELL_KERNEL(ValueType, IndexType);         \
    template <typename ValueType, typename IndexType>                   \
    GKO_DECLARE_DENSE_CONVERT_TO_SELLP_KERNEL(ValueType, IndexType);    \
    template <typename ValueType, typename IndexType>                   \
    GKO_DECLARE_DENSE_MOVE_TO_SELLP_KERNEL(ValueType, IndexType);       \
    template <typename ValueType>                                       \
    GKO_DECLARE_DENSE_COUNT_NONZEROS_KERNEL(ValueType);                 \
    template <typename ValueType>                                       \
    GKO_DECLARE_DENSE_CALCULATE_MAX_NONZEROS_PER_ROW_KERNEL(ValueType); \
    template <typename ValueType>                                       \
    GKO_DECLARE_DENSE_CALCULATE_TOTAL_COLS_KERNEL(ValueType);           \
    template <typename ValueType>                                       \
    GKO_DECLARE_TRANSPOSE_KERNEL(ValueType);                            \
    template <typename ValueType>                                       \
=======
#define DECLARE_ALL_AS_TEMPLATES                                      \
    template <typename ValueType>                                     \
    GKO_DECLARE_DENSE_SIMPLE_APPLY_KERNEL(ValueType);                 \
    template <typename ValueType>                                     \
    GKO_DECLARE_DENSE_APPLY_KERNEL(ValueType);                        \
    template <typename ValueType>                                     \
    GKO_DECLARE_DENSE_SCALE_KERNEL(ValueType);                        \
    template <typename ValueType>                                     \
    GKO_DECLARE_DENSE_ADD_SCALED_KERNEL(ValueType);                   \
    template <typename ValueType>                                     \
    GKO_DECLARE_DENSE_COMPUTE_DOT_KERNEL(ValueType);                  \
    template <typename ValueType, typename IndexType>                 \
    GKO_DECLARE_DENSE_CONVERT_TO_COO_KERNEL(ValueType, IndexType);    \
    template <typename ValueType, typename IndexType>                 \
    GKO_DECLARE_DENSE_CONVERT_TO_CSR_KERNEL(ValueType, IndexType);    \
    template <typename ValueType, typename IndexType>                 \
    GKO_DECLARE_DENSE_MOVE_TO_CSR_KERNEL(ValueType, IndexType);       \
    template <typename ValueType, typename IndexType>                 \
    GKO_DECLARE_DENSE_CONVERT_TO_ELL_KERNEL(ValueType, IndexType);    \
    template <typename ValueType, typename IndexType>                 \
    GKO_DECLARE_DENSE_MOVE_TO_ELL_KERNEL(ValueType, IndexType);       \
    template <typename ValueType, typename IndexType>                 \
    GKO_DECLARE_DENSE_CONVERT_TO_HYBRID_KERNEL(ValueType, IndexType); \
    template <typename ValueType, typename IndexType>                 \
    GKO_DECLARE_DENSE_MOVE_TO_HYBRID_KERNEL(ValueType, IndexType);    \
    template <typename ValueType>                                     \
    GKO_DECLARE_DENSE_COUNT_NONZEROS_KERNEL(ValueType);               \
    template <typename ValueType>                                     \
    GKO_DECLARE_DENSE_CALCULATE_MAX_NNZ_PER_ROW_KERNEL(ValueType);    \
    template <typename ValueType>                                     \
    GKO_DECLARE_DENSE_CALCULATE_NONZEROS_PER_ROW_KERNEL(ValueType);   \
    template <typename ValueType>                                     \
    GKO_DECLARE_TRANSPOSE_KERNEL(ValueType);                          \
    template <typename ValueType>                                     \
>>>>>>> 1b97f9a2
    GKO_DECLARE_CONJ_TRANSPOSE_KERNEL(ValueType)


namespace omp {
namespace dense {

DECLARE_ALL_AS_TEMPLATES;

}  // namespace dense
}  // namespace omp


namespace cuda {
namespace dense {

DECLARE_ALL_AS_TEMPLATES;

}  // namespace dense
}  // namespace cuda


namespace reference {
namespace dense {

DECLARE_ALL_AS_TEMPLATES;

}  // namespace dense
}  // namespace reference


#undef DECLARE_ALL_AS_TEMPLATES


}  // namespace kernels
}  // namespace gko


#endif  // GKO_CORE_MATRIX_DENSE_KERNELS_HPP_<|MERGE_RESOLUTION|>--- conflicted
+++ resolved
@@ -94,7 +94,16 @@
                      matrix::Ell<_type, _prec> *other,            \
                      const matrix::Dense<_type> *source)
 
-<<<<<<< HEAD
+#define GKO_DECLARE_DENSE_CONVERT_TO_HYBRID_KERNEL(_type, _prec)        \
+    void convert_to_hybrid(std::shared_ptr<const DefaultExecutor> exec, \
+                           matrix::Hybrid<_type, _prec> *other,         \
+                           const matrix::Dense<_type> *source)
+
+#define GKO_DECLARE_DENSE_MOVE_TO_HYBRID_KERNEL(_type, _prec)        \
+    void move_to_hybrid(std::shared_ptr<const DefaultExecutor> exec, \
+                        matrix::Hybrid<_type, _prec> *other,         \
+                        const matrix::Dense<_type> *source)
+
 #define GKO_DECLARE_DENSE_CONVERT_TO_SELLP_KERNEL(_type, _prec)        \
     void convert_to_sellp(std::shared_ptr<const DefaultExecutor> exec, \
                           matrix::Sellp<_type, _prec> *other,          \
@@ -104,17 +113,6 @@
     void move_to_sellp(std::shared_ptr<const DefaultExecutor> exec, \
                        matrix::Sellp<_type, _prec> *other,          \
                        const matrix::Dense<_type> *source)
-=======
-#define GKO_DECLARE_DENSE_CONVERT_TO_HYBRID_KERNEL(_type, _prec)        \
-    void convert_to_hybrid(std::shared_ptr<const DefaultExecutor> exec, \
-                           matrix::Hybrid<_type, _prec> *other,         \
-                           const matrix::Dense<_type> *source)
-
-#define GKO_DECLARE_DENSE_MOVE_TO_HYBRID_KERNEL(_type, _prec)        \
-    void move_to_hybrid(std::shared_ptr<const DefaultExecutor> exec, \
-                        matrix::Hybrid<_type, _prec> *other,         \
-                        const matrix::Dense<_type> *source)
->>>>>>> 1b97f9a2
 
 #define GKO_DECLARE_DENSE_COUNT_NONZEROS_KERNEL(_type)               \
     void count_nonzeros(std::shared_ptr<const DefaultExecutor> exec, \
@@ -125,17 +123,15 @@
         std::shared_ptr<const DefaultExecutor> exec,              \
         const matrix::Dense<_type> *source, size_type *result)
 
-<<<<<<< HEAD
+#define GKO_DECLARE_DENSE_CALCULATE_NONZEROS_PER_ROW_KERNEL(_type) \
+    void calculate_nonzeros_per_row(                               \
+        std::shared_ptr<const DefaultExecutor> exec,               \
+        const matrix::Dense<_type> *source, Array<size_type> *result)
+
 #define GKO_DECLARE_DENSE_CALCULATE_TOTAL_COLS_KERNEL(_type)               \
     void calculate_total_cols(std::shared_ptr<const DefaultExecutor> exec, \
                               const matrix::Dense<_type> *source,          \
                               size_type *result, size_type stride_factor)
-=======
-#define GKO_DECLARE_DENSE_CALCULATE_NONZEROS_PER_ROW_KERNEL(_type) \
-    void calculate_nonzeros_per_row(                               \
-        std::shared_ptr<const DefaultExecutor> exec,               \
-        const matrix::Dense<_type> *source, Array<size_type> *result)
->>>>>>> 1b97f9a2
 
 #define GKO_DECLARE_TRANSPOSE_KERNEL(_type)                     \
     void transpose(std::shared_ptr<const DefaultExecutor> exec, \
@@ -147,42 +143,6 @@
                         matrix::Dense<_type> *trans,                 \
                         const matrix::Dense<_type> *orig)
 
-<<<<<<< HEAD
-#define DECLARE_ALL_AS_TEMPLATES                                        \
-    template <typename ValueType>                                       \
-    GKO_DECLARE_DENSE_SIMPLE_APPLY_KERNEL(ValueType);                   \
-    template <typename ValueType>                                       \
-    GKO_DECLARE_DENSE_APPLY_KERNEL(ValueType);                          \
-    template <typename ValueType>                                       \
-    GKO_DECLARE_DENSE_SCALE_KERNEL(ValueType);                          \
-    template <typename ValueType>                                       \
-    GKO_DECLARE_DENSE_ADD_SCALED_KERNEL(ValueType);                     \
-    template <typename ValueType>                                       \
-    GKO_DECLARE_DENSE_COMPUTE_DOT_KERNEL(ValueType);                    \
-    template <typename ValueType, typename IndexType>                   \
-    GKO_DECLARE_DENSE_CONVERT_TO_COO_KERNEL(ValueType, IndexType);      \
-    template <typename ValueType, typename IndexType>                   \
-    GKO_DECLARE_DENSE_CONVERT_TO_CSR_KERNEL(ValueType, IndexType);      \
-    template <typename ValueType, typename IndexType>                   \
-    GKO_DECLARE_DENSE_MOVE_TO_CSR_KERNEL(ValueType, IndexType);         \
-    template <typename ValueType, typename IndexType>                   \
-    GKO_DECLARE_DENSE_CONVERT_TO_ELL_KERNEL(ValueType, IndexType);      \
-    template <typename ValueType, typename IndexType>                   \
-    GKO_DECLARE_DENSE_MOVE_TO_ELL_KERNEL(ValueType, IndexType);         \
-    template <typename ValueType, typename IndexType>                   \
-    GKO_DECLARE_DENSE_CONVERT_TO_SELLP_KERNEL(ValueType, IndexType);    \
-    template <typename ValueType, typename IndexType>                   \
-    GKO_DECLARE_DENSE_MOVE_TO_SELLP_KERNEL(ValueType, IndexType);       \
-    template <typename ValueType>                                       \
-    GKO_DECLARE_DENSE_COUNT_NONZEROS_KERNEL(ValueType);                 \
-    template <typename ValueType>                                       \
-    GKO_DECLARE_DENSE_CALCULATE_MAX_NONZEROS_PER_ROW_KERNEL(ValueType); \
-    template <typename ValueType>                                       \
-    GKO_DECLARE_DENSE_CALCULATE_TOTAL_COLS_KERNEL(ValueType);           \
-    template <typename ValueType>                                       \
-    GKO_DECLARE_TRANSPOSE_KERNEL(ValueType);                            \
-    template <typename ValueType>                                       \
-=======
 #define DECLARE_ALL_AS_TEMPLATES                                      \
     template <typename ValueType>                                     \
     GKO_DECLARE_DENSE_SIMPLE_APPLY_KERNEL(ValueType);                 \
@@ -208,6 +168,10 @@
     GKO_DECLARE_DENSE_CONVERT_TO_HYBRID_KERNEL(ValueType, IndexType); \
     template <typename ValueType, typename IndexType>                 \
     GKO_DECLARE_DENSE_MOVE_TO_HYBRID_KERNEL(ValueType, IndexType);    \
+    template <typename ValueType, typename IndexType>                 \
+    GKO_DECLARE_DENSE_CONVERT_TO_SELLP_KERNEL(ValueType, IndexType);  \
+    template <typename ValueType, typename IndexType>                 \
+    GKO_DECLARE_DENSE_MOVE_TO_SELLP_KERNEL(ValueType, IndexType);     \
     template <typename ValueType>                                     \
     GKO_DECLARE_DENSE_COUNT_NONZEROS_KERNEL(ValueType);               \
     template <typename ValueType>                                     \
@@ -215,9 +179,10 @@
     template <typename ValueType>                                     \
     GKO_DECLARE_DENSE_CALCULATE_NONZEROS_PER_ROW_KERNEL(ValueType);   \
     template <typename ValueType>                                     \
+    GKO_DECLARE_DENSE_CALCULATE_TOTAL_COLS_KERNEL(ValueType);         \
+    template <typename ValueType>                                     \
     GKO_DECLARE_TRANSPOSE_KERNEL(ValueType);                          \
     template <typename ValueType>                                     \
->>>>>>> 1b97f9a2
     GKO_DECLARE_CONJ_TRANSPOSE_KERNEL(ValueType)
 
 
