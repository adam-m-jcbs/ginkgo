--- conflicted
+++ resolved
@@ -1,8 +1,4 @@
 #!/usr/bin/env bash
-<<<<<<< HEAD
-
-=======
->>>>>>> ef79c0a2
 shopt -s globstar
 shopt -s extglob
 
