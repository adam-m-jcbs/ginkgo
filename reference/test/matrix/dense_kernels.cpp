/*******************************<GINKGO LICENSE>******************************
Copyright 2017-2018

Karlsruhe Institute of Technology
Universitat Jaume I
University of Tennessee

Redistribution and use in source and binary forms, with or without modification,
are permitted provided that the following conditions are met:

1. Redistributions of source code must retain the above copyright notice,
   this list of conditions and the following disclaimer.

2. Redistributions in binary form must reproduce the above copyright notice,
   this list of conditions and the following disclaimer in the documentation
   and/or other materials provided with the distribution.

3. Neither the name of the copyright holder nor the names of its contributors
   may be used to endorse or promote products derived from this software
   without specific prior written permission.

THIS SOFTWARE IS PROVIDED BY THE COPYRIGHT HOLDERS AND CONTRIBUTORS "AS IS" AND
ANY EXPRESS OR IMPLIED WARRANTIES, INCLUDING, BUT NOT LIMITED TO, THE IMPLIED
WARRANTIES OF MERCHANTABILITY AND FITNESS FOR A PARTICULAR PURPOSE ARE
DISCLAIMED. IN NO EVENT SHALL THE COPYRIGHT HOLDER OR CONTRIBUTORS BE LIABLE FOR
ANY DIRECT, INDIRECT, INCIDENTAL, SPECIAL, EXEMPLARY, OR CONSEQUENTIAL DAMAGES
(INCLUDING, BUT NOT LIMITED TO, PROCUREMENT OF SUBSTITUTE GOODS OR SERVICES;
LOSS OF USE, DATA, OR PROFITS; OR BUSINESS INTERRUPTION) HOWEVER CAUSED AND ON
ANY THEORY OF LIABILITY, WHETHER IN CONTRACT, STRICT LIABILITY, OR TORT
(INCLUDING NEGLIGENCE OR OTHERWISE) ARISING IN ANY WAY OUT OF THE USE OF THIS
SOFTWARE, EVEN IF ADVISED OF THE POSSIBILITY OF SUCH DAMAGE.
******************************<GINKGO LICENSE>*******************************/

#include <core/matrix/dense.hpp>

#include <core/test/utils/assertions.hpp>

#include <gtest/gtest.h>

#include <core/base/exception.hpp>
#include <core/base/executor.hpp>
#include <core/matrix/csr.hpp>
#include <core/matrix/sliced_ell.hpp>

#include <complex>

namespace {


class Dense : public ::testing::Test {
protected:
    Dense()
        : exec(gko::ReferenceExecutor::create()),
          mtx1(gko::matrix::Dense<>::create(
              exec, 4, {{1.0, 2.0, 3.0}, {1.5, 2.5, 3.5}})),
          mtx2(gko::matrix::Dense<>::create(exec, {{1.0, -1.0}, {-2.0, 2.0}})),
          mtx3(gko::matrix::Dense<>::create(
              exec, 4, {{1.0, 2.0, 3.0}, {0.5, 1.5, 2.5}})),
          mtx4(gko::matrix::Dense<>::create(
              exec, 4, {{1.0, 3.0, 2.0}, {0.0, 5.0, 0.0}})),
          mtx5(gko::matrix::Dense<>::create(
              exec, {{1.0, -1.0, -0.5}, {-2.0, 2.0, 4.5}, {2.1, 3.4, 1.2}})),
          mtx6(gko::matrix::Dense<std::complex<double>>::create(
              exec, {{1.0 + 2.0 * i, -1.0 + 2.1 * i},
                     {-2.0 + 1.5 * i, 4.5 + 0.0 * i},
                     {1.0 + 0.0 * i, i}}))
    {}

    std::complex<double> i{0, 1};
    std::shared_ptr<const gko::Executor> exec;
    std::unique_ptr<gko::matrix::Dense<>> mtx1;
    std::unique_ptr<gko::matrix::Dense<>> mtx2;
    std::unique_ptr<gko::matrix::Dense<>> mtx3;
    std::unique_ptr<gko::matrix::Dense<>> mtx4;
    std::unique_ptr<gko::matrix::Dense<>> mtx5;
    std::unique_ptr<gko::matrix::Dense<std::complex<double>>> mtx6;
};


TEST_F(Dense, AppliesToDense)
{
    mtx2->apply(mtx1.get(), mtx3.get());

    EXPECT_EQ(mtx3->at(0, 0), -0.5);
    EXPECT_EQ(mtx3->at(0, 1), -0.5);
    EXPECT_EQ(mtx3->at(0, 2), -0.5);
    EXPECT_EQ(mtx3->at(1, 0), 1.0);
    EXPECT_EQ(mtx3->at(1, 1), 1.0);
    ASSERT_EQ(mtx3->at(1, 2), 1.0);
}


TEST_F(Dense, AppliesLinearCombinationToDense)
{
    auto alpha = gko::matrix::Dense<>::create(exec, {-1.0});
    auto beta = gko::matrix::Dense<>::create(exec, {2.0});

    mtx2->apply(alpha.get(), mtx1.get(), beta.get(), mtx3.get());

    EXPECT_EQ(mtx3->at(0, 0), 2.5);
    EXPECT_EQ(mtx3->at(0, 1), 4.5);
    EXPECT_EQ(mtx3->at(0, 2), 6.5);
    EXPECT_EQ(mtx3->at(1, 0), 0.0);
    EXPECT_EQ(mtx3->at(1, 1), 2.0);
    ASSERT_EQ(mtx3->at(1, 2), 4.0);
}


TEST_F(Dense, ApplyFailsOnWrongInnerDimension)
{
    auto res = gko::matrix::Dense<>::create(exec, 2, 2, 2);

    ASSERT_THROW(mtx2->apply(mtx1.get(), res.get()), gko::DimensionMismatch);
}


TEST_F(Dense, ApplyFailsOnWrongNumberOfRows)
{
    auto res = gko::matrix::Dense<>::create(exec, 3, 3, 3);

    ASSERT_THROW(mtx1->apply(mtx2.get(), res.get()), gko::DimensionMismatch);
}


TEST_F(Dense, ApplyFailsOnWrongNumberOfCols)
{
    auto res = gko::matrix::Dense<>::create(exec, 2, 2, 3);

    ASSERT_THROW(mtx1->apply(mtx2.get(), res.get()), gko::DimensionMismatch);
}


TEST_F(Dense, ScalesData)
{
    auto alpha = gko::matrix::Dense<>::create(exec, {{2.0, -2.0}});

    mtx2->scale(alpha.get());

    EXPECT_EQ(mtx2->at(0, 0), 2.0);
    EXPECT_EQ(mtx2->at(0, 1), 2.0);
    EXPECT_EQ(mtx2->at(1, 0), -4.0);
    EXPECT_EQ(mtx2->at(1, 1), -4.0);
}


TEST_F(Dense, ScalesDataWithScalar)
{
    auto alpha = gko::matrix::Dense<>::create(exec, {2.0});

    mtx2->scale(alpha.get());

    EXPECT_EQ(mtx2->at(0, 0), 2.0);
    EXPECT_EQ(mtx2->at(0, 1), -2.0);
    EXPECT_EQ(mtx2->at(1, 0), -4.0);
    EXPECT_EQ(mtx2->at(1, 1), 4.0);
}


TEST_F(Dense, ScalesDataWithPadding)
{
    auto alpha = gko::matrix::Dense<>::create(exec, {{-1.0, 1.0, 2.0}});

    mtx1->scale(alpha.get());

    EXPECT_EQ(mtx1->at(0, 0), -1.0);
    EXPECT_EQ(mtx1->at(0, 1), 2.0);
    EXPECT_EQ(mtx1->at(0, 2), 6.0);
    EXPECT_EQ(mtx1->at(1, 0), -1.5);
    EXPECT_EQ(mtx1->at(1, 1), 2.5);
    ASSERT_EQ(mtx1->at(1, 2), 7.0);
}


TEST_F(Dense, AddsScaled)
{
    auto alpha = gko::matrix::Dense<>::create(exec, {{2.0, 1.0, -2.0}});

    mtx1->add_scaled(alpha.get(), mtx3.get());

    EXPECT_EQ(mtx1->at(0, 0), 3.0);
    EXPECT_EQ(mtx1->at(0, 1), 4.0);
    EXPECT_EQ(mtx1->at(0, 2), -3.0);
    EXPECT_EQ(mtx1->at(1, 0), 2.5);
    EXPECT_EQ(mtx1->at(1, 1), 4.0);
    ASSERT_EQ(mtx1->at(1, 2), -1.5);
}


TEST_F(Dense, AddsScaledWithScalar)
{
    auto alpha = gko::matrix::Dense<>::create(exec, {2.0});

    mtx1->add_scaled(alpha.get(), mtx3.get());

    EXPECT_EQ(mtx1->at(0, 0), 3.0);
    EXPECT_EQ(mtx1->at(0, 1), 6.0);
    EXPECT_EQ(mtx1->at(0, 2), 9.0);
    EXPECT_EQ(mtx1->at(1, 0), 2.5);
    EXPECT_EQ(mtx1->at(1, 1), 5.5);
    ASSERT_EQ(mtx1->at(1, 2), 8.5);
}


TEST_F(Dense, AddScaledFailsOnWrongSizes)
{
    auto alpha = gko::matrix::Dense<>::create(exec, 1, 2, 2);

    ASSERT_THROW(mtx1->add_scaled(alpha.get(), mtx2.get()),
                 gko::DimensionMismatch);
}


TEST_F(Dense, ComputesDot)
{
    auto result = gko::matrix::Dense<>::create(exec, 1, 3, 3);

    mtx1->compute_dot(mtx3.get(), result.get());

    EXPECT_EQ(result->at(0, 0), 1.75);
    EXPECT_EQ(result->at(0, 1), 7.75);
    ASSERT_EQ(result->at(0, 2), 17.75);
}


TEST_F(Dense, ComputDotFailsOnWrongInputSize)
{
    auto result = gko::matrix::Dense<>::create(exec, 1, 3, 3);

    ASSERT_THROW(mtx1->compute_dot(mtx2.get(), result.get()),
                 gko::DimensionMismatch);
}


TEST_F(Dense, ComputDotFailsOnWrongResultSize)
{
    auto result = gko::matrix::Dense<>::create(exec, 1, 2, 2);

    ASSERT_THROW(mtx1->compute_dot(mtx3.get(), result.get()),
                 gko::DimensionMismatch);
}


TEST_F(Dense, ConvertsToCsr)
{
    auto csr_mtx = gko::matrix::Csr<>::create(mtx4->get_executor());

    mtx4->convert_to(csr_mtx.get());

    auto v = csr_mtx->get_const_values();
    auto c = csr_mtx->get_const_col_idxs();
    auto r = csr_mtx->get_const_row_ptrs();

    ASSERT_EQ(csr_mtx->get_num_rows(), 2);
    ASSERT_EQ(csr_mtx->get_num_cols(), 3);
    ASSERT_EQ(csr_mtx->get_num_stored_elements(), 4);
    EXPECT_EQ(r[0], 0);
    EXPECT_EQ(r[1], 3);
    EXPECT_EQ(r[2], 4);
    EXPECT_EQ(c[0], 0);
    EXPECT_EQ(c[1], 1);
    EXPECT_EQ(c[2], 2);
    EXPECT_EQ(c[3], 1);
    EXPECT_EQ(v[0], 1.0);
    EXPECT_EQ(v[1], 3.0);
    EXPECT_EQ(v[2], 2.0);
    EXPECT_EQ(v[3], 5.0);
}


TEST_F(Dense, MovesToCsr)
{
    auto csr_mtx = gko::matrix::Csr<>::create(mtx4->get_executor());

    mtx4->move_to(csr_mtx.get());

    auto v = csr_mtx->get_const_values();
    auto c = csr_mtx->get_const_col_idxs();
    auto r = csr_mtx->get_const_row_ptrs();

    ASSERT_EQ(csr_mtx->get_num_rows(), 2);
    ASSERT_EQ(csr_mtx->get_num_cols(), 3);
    ASSERT_EQ(csr_mtx->get_num_stored_elements(), 4);
    EXPECT_EQ(r[0], 0);
    EXPECT_EQ(r[1], 3);
    EXPECT_EQ(r[2], 4);
    EXPECT_EQ(c[0], 0);
    EXPECT_EQ(c[1], 1);
    EXPECT_EQ(c[2], 2);
    EXPECT_EQ(c[3], 1);
    EXPECT_EQ(v[0], 1.0);
    EXPECT_EQ(v[1], 3.0);
    EXPECT_EQ(v[2], 2.0);
    EXPECT_EQ(v[3], 5.0);
}


<<<<<<< HEAD
TEST_F(Dense, SquareMatrixIsTransposable)
{
    auto trans = mtx5->transpose();
    auto trans_as_dense = static_cast<gko::matrix::Dense<> *>(trans.get());

    ASSERT_MTX_NEAR(trans_as_dense,
                    l({{1.0, -2.0, 2.1}, {-1.0, 2.0, 3.4}, {-0.5, 4.5, 1.2}}),
                    0.0);
}


TEST_F(Dense, NonSquareMatrixIsTransposable)
{
    auto trans = mtx4->transpose();
    auto trans_as_dense = static_cast<gko::matrix::Dense<> *>(trans.get());

    ASSERT_MTX_NEAR(trans_as_dense, l({{1.0, 0.0}, {3.0, 5.0}, {2.0, 0.0}}),
                    0.0);
}


TEST_F(Dense, NonSquareMatrixIsConjugateTransposable)
{
    auto trans = mtx6->conj_transpose();
    auto trans_as_dense =
        static_cast<gko::matrix::Dense<std::complex<double>> *>(trans.get());

    ASSERT_MTX_NEAR(trans_as_dense,
                    l({{1.0 - 2.0 * i, -2.0 - 1.5 * i, 1.0 + 0.0 * i},
                       {-1.0 - 2.1 * i, 4.5 + 0.0 * i, -i}}),
                    0.0);
}
=======
TEST_F(Dense, ConvertsToSliced_ell)
{
    auto sliced_ell_mtx = gko::matrix::Sliced_ell<>::create(mtx4->get_executor());

    mtx4->convert_to(sliced_ell_mtx.get());

    auto v = sliced_ell_mtx->get_const_values();
    auto c = sliced_ell_mtx->get_const_col_idxs();
    auto l = sliced_ell_mtx->get_const_slice_lens();
    auto s = sliced_ell_mtx->get_const_slice_sets();

    ASSERT_EQ(sliced_ell_mtx->get_num_rows(), 2);
    ASSERT_EQ(sliced_ell_mtx->get_num_cols(), 3);
    ASSERT_EQ(sliced_ell_mtx->get_num_stored_elements(), 4);
    EXPECT_EQ(l[0], 3);
    EXPECT_EQ(s[0], 0);
    EXPECT_EQ(c[0], 0);
    EXPECT_EQ(c[1], 1);
    EXPECT_EQ(c[default_slice_size], 1);
    EXPECT_EQ(c[default_slice_size+1], 1);
    EXPECT_EQ(c[2*default_slice_size], 2);
    EXPECT_EQ(c[2*default_slice_size+1], 1);
    EXPECT_EQ(v[0], 1.0);
    EXPECT_EQ(v[1], 5.0);
    EXPECT_EQ(v[default_slice_size], 3.0);
    EXPECT_EQ(v[default_slice_size+1], 0.0);
    EXPECT_EQ(v[2*default_slice_size], 2.0);
    EXPECT_EQ(v[2*default_slice_size+1], 0.0);
}


TEST_F(Dense, MovesToSliced_ell)
{
    auto sliced_ell_mtx = gko::matrix::Sliced_ell<>::create(mtx4->get_executor());

    mtx4->move_to(sliced_ell_mtx.get());

    auto v = sliced_ell_mtx->get_const_values();
    auto c = sliced_ell_mtx->get_const_col_idxs();
    auto l = sliced_ell_mtx->get_const_slice_lens();
    auto s = sliced_ell_mtx->get_const_slice_sets();

    ASSERT_EQ(sliced_ell_mtx->get_num_rows(), 2);
    ASSERT_EQ(sliced_ell_mtx->get_num_cols(), 3);
    ASSERT_EQ(sliced_ell_mtx->get_num_stored_elements(), 4);
    EXPECT_EQ(l[0], 3);
    EXPECT_EQ(s[0], 0);
    EXPECT_EQ(c[0], 0);
    EXPECT_EQ(c[1], 1);
    EXPECT_EQ(c[default_slice_size], 1);
    EXPECT_EQ(c[default_slice_size+1], 1);
    EXPECT_EQ(c[2*default_slice_size], 2);
    EXPECT_EQ(c[2*default_slice_size+1], 1);
    EXPECT_EQ(v[0], 1.0);
    EXPECT_EQ(v[1], 5.0);
    EXPECT_EQ(v[default_slice_size], 3.0);
    EXPECT_EQ(v[default_slice_size+1], 0.0);
    EXPECT_EQ(v[2*default_slice_size], 2.0);
    EXPECT_EQ(v[2*default_slice_size+1], 0.0);
}


>>>>>>> e1e89fc7
}  // namespace<|MERGE_RESOLUTION|>--- conflicted
+++ resolved
@@ -294,40 +294,6 @@
 }
 
 
-<<<<<<< HEAD
-TEST_F(Dense, SquareMatrixIsTransposable)
-{
-    auto trans = mtx5->transpose();
-    auto trans_as_dense = static_cast<gko::matrix::Dense<> *>(trans.get());
-
-    ASSERT_MTX_NEAR(trans_as_dense,
-                    l({{1.0, -2.0, 2.1}, {-1.0, 2.0, 3.4}, {-0.5, 4.5, 1.2}}),
-                    0.0);
-}
-
-
-TEST_F(Dense, NonSquareMatrixIsTransposable)
-{
-    auto trans = mtx4->transpose();
-    auto trans_as_dense = static_cast<gko::matrix::Dense<> *>(trans.get());
-
-    ASSERT_MTX_NEAR(trans_as_dense, l({{1.0, 0.0}, {3.0, 5.0}, {2.0, 0.0}}),
-                    0.0);
-}
-
-
-TEST_F(Dense, NonSquareMatrixIsConjugateTransposable)
-{
-    auto trans = mtx6->conj_transpose();
-    auto trans_as_dense =
-        static_cast<gko::matrix::Dense<std::complex<double>> *>(trans.get());
-
-    ASSERT_MTX_NEAR(trans_as_dense,
-                    l({{1.0 - 2.0 * i, -2.0 - 1.5 * i, 1.0 + 0.0 * i},
-                       {-1.0 - 2.1 * i, 4.5 + 0.0 * i, -i}}),
-                    0.0);
-}
-=======
 TEST_F(Dense, ConvertsToSliced_ell)
 {
     auto sliced_ell_mtx = gko::matrix::Sliced_ell<>::create(mtx4->get_executor());
@@ -390,5 +356,38 @@
 }
 
 
->>>>>>> e1e89fc7
+TEST_F(Dense, SquareMatrixIsTransposable)
+{
+    auto trans = mtx5->transpose();
+    auto trans_as_dense = static_cast<gko::matrix::Dense<> *>(trans.get());
+
+    ASSERT_MTX_NEAR(trans_as_dense,
+                    l({{1.0, -2.0, 2.1}, {-1.0, 2.0, 3.4}, {-0.5, 4.5, 1.2}}),
+                    0.0);
+}
+
+
+TEST_F(Dense, NonSquareMatrixIsTransposable)
+{
+    auto trans = mtx4->transpose();
+    auto trans_as_dense = static_cast<gko::matrix::Dense<> *>(trans.get());
+
+    ASSERT_MTX_NEAR(trans_as_dense, l({{1.0, 0.0}, {3.0, 5.0}, {2.0, 0.0}}),
+                    0.0);
+}
+
+
+TEST_F(Dense, NonSquareMatrixIsConjugateTransposable)
+{
+    auto trans = mtx6->conj_transpose();
+    auto trans_as_dense =
+        static_cast<gko::matrix::Dense<std::complex<double>> *>(trans.get());
+
+    ASSERT_MTX_NEAR(trans_as_dense,
+                    l({{1.0 - 2.0 * i, -2.0 - 1.5 * i, 1.0 + 0.0 * i},
+                       {-1.0 - 2.1 * i, 4.5 + 0.0 * i, -i}}),
+                    0.0);
+}
+
+
 }  // namespace